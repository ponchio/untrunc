//==================================================================//
/*
	Untrunc - track.cpp

	Untrunc is GPL software; you can freely distribute,
	redistribute, modify & use under the terms of the GNU General
	Public License; either version 2 or its successor.

	Untrunc is distributed under the GPL "AS IS", without
	any warranty; without the implied warranty of merchantability
	or fitness for either an expressed or implied particular purpose.

	Please see the included GNU General Public License (GPL) for
	your rights and further details; see the file COPYING. If you
	cannot, write to the Free Software Foundation, 59 Temple Place
	Suite 330, Boston, MA 02111-1307, USA.  Or www.fsf.org

	Copyright 2010 Federico Ponchio
                                                                    */
//==================================================================//

#include <vector>
<<<<<<< HEAD
#include <string.h>
#include <assert.h>
#ifdef OSX
#include "osx_endian.h"
#else
#include <endian.h>
#endif

#define __STDC_LIMIT_MACROS 1
#define __STDC_CONSTANT_MACROS 1
=======
#include <iostream>
//#include <iomanip>
#include <cstring>
#include <cassert>
>>>>>>> 159bde3f

#ifndef __STDC_LIMIT_MACROS
# define __STDC_LIMIT_MACROS    1
#endif
#ifndef __STDC_CONSTANT_MACROS
# define __STDC_CONSTANT_MACROS 1
#endif
extern "C" {
#include <stdint.h>
}
#ifndef INT64_C
# define INT64_C(c)     (c ## LL)
# define UINT64_C(c)    (c ## ULL)
#endif

// Prevent #define of bool, true & false.
#undef  __bool_true_false_are_defined
#define __bool_true_false_are_defined   1
#ifndef _Bool
# define _Bool      bool
#endif

extern "C" {
#include <libavcodec/avcodec.h>
#include <libavformat/avformat.h>
//#include <libavutil/log.h>

// WARNING: Including internal headers!
#if (LIBAVCODEC_VERSION_MAJOR != 56)    // Ubuntu 16.04
# include <config.h>
#endif
// XXX Horrible Hack: Suppress C99 keywords that are not in C++, like 'restrict' and '_Atomic'! XXX
#undef  restrict    // Harmless; don't restrict memory access.
#define restrict
#undef  _Atomic     // Atomics are only included in headers, but never actually used in our code.
#define _Atomic
// XXX Horrible Hack: There are variables named 'new' and 'class' inside! XXX
#define new         extern_new
#define class       extern_class
#include <libavcodec/h264dec.h>
#undef class
#undef new
#undef _Atomic
#undef restrict
}

#include "track.h"
#include "atom.h"


using namespace std;


// Additional output.
#define VERBOSE         1


namespace {
	// Read an unaligned, big-endian value.
	// A compiler will optimize this (at -O2) to a single instruction if possible.
	template<class T>
	static inline T readBE(const uint8_t *p, size_t i = 0) {
		return (i >= sizeof(T)) ? T(0) :
				(T(*p) << ((sizeof(T) - 1 - i) * 8)) | readBE<T>(p + 1, i + 1);
	};

	template<class T>
	static inline void readBE(T &result, const uint8_t *p) { result = readBE<T>(p); };

	// Write an unaligned, big-endian value.
	template<class T>
	static inline void writeBE(uint8_t *p, T value, size_t i = 0) {
		(i >= sizeof(T)) ? void(0) :
			(*p = ((value >> ((sizeof(T) - 1 - i) * 8)) & 0xFF) , writeBE(p + 1, value, i + 1));
	};


	// Configure FFmpeg/Libav logging for use in C++.
	class AvLog {
		int lvl;
#ifdef AV_LOG_PRINT_LEVEL
		int flgs;
#endif
	public:
#ifdef AV_LOG_PRINT_LEVEL
# define DEFAULT_AVLOG_FLAGS	AV_LOG_PRINT_LEVEL
#else
# define DEFAULT_AVLOG_FLAGS	0
#endif

		explicit AvLog()
			: lvl(av_log_get_level())
#ifdef AV_LOG_PRINT_LEVEL
			, flgs(av_log_get_flags())
#endif
		{
			av_log_set_flags(DEFAULT_AVLOG_FLAGS);
			cout.flush();   // Flush C++ standard streams.
			cerr.flush();   // Default unbuffered -> Flush in case this has changed.
			clog.flush();
		}

		explicit AvLog(int level, int flags = DEFAULT_AVLOG_FLAGS)
			: lvl(av_log_get_level())
#ifdef AV_LOG_PRINT_LEVEL
			, flgs(av_log_get_flags())
#endif
		{
			if(lvl < level)
				av_log_set_level(lvl);
			av_log_set_flags(flags);
			cout.flush();   // Flush C++ standard streams.
			cerr.flush();   // Default unbuffered -> Flush in case this has changed.
			clog.flush();
		}

		~AvLog() {
			fflush(stdout); // Flush C stdio files.
			fflush(stderr);
			av_log_set_level(lvl);
#ifdef AV_LOG_PRINT_LEVEL
			av_log_set_flags(flgs);
#endif
		}
	};
}; // namespace



// AVC1
class H264sps {
public:
	int  log2_max_frame_num;
	bool frame_mbs_only_flag;
	int  poc_type;
	int  log2_max_poc_lsb;

	H264sps()
		: log2_max_frame_num(0),
		  frame_mbs_only_flag(false),
		  poc_type(0),
		  log2_max_poc_lsb(0)
	{ }

	H264sps(const SPS &avsps)
		: log2_max_frame_num(avsps.log2_max_frame_num),
		  frame_mbs_only_flag(bool(avsps.frame_mbs_only_flag)),
		  poc_type(avsps.poc_type),
		  log2_max_poc_lsb(avsps.log2_max_poc_lsb)
	{ }

	H264sps &operator=(const SPS &avsps) { return *this = H264sps(avsps); }

	void parseSPS(const uint8_t *data, int size);
};


void H264sps::parseSPS(const uint8_t *data, int size) {
	assert(data != NULL);
	if (data[0] != 1) {
		cerr << "Uncharted territory...\n";
	}

	if (size < 7) {
		throw string("Could not parse SPS!");
	}

	// Decode SPS from avcC.
	const uint8_t *p   = data;
	int            cnt = p[5] & 0x1f;   // Number of SPS.
	p += 6;
	if(cnt != 1) {
		cerr << "Not supporting more than 1 SPS unit for the moment; might fail horribly.\n";
	}
	for(int i = 0; i < cnt; i++) {
		//nalsize = AV_RB16(p) + 2;
		int nalsize = readBE<uint16_t>(p);
		if (p - data + nalsize > size) {
			throw string("Could not parse SPS!");
		}
#if 0
		// From: libavcodec/h264_parse.c
		ret = decode_extradata_ps_mp4(p, nalsize, ps, err_recognition, logctx);
		if (ret < 0) {
			av_log(logctx, AV_LOG_ERROR,
				   "Decoding SPS %d from avcC failed\n", i);
			return ret;
		}
		p += nalsize;
#endif
		break;
	}

	// Skip PPS.
}


class NalInfo {
	static const int MaxAVC1Length = 8 * (1 << 20);

public:
	int length;

	int ref_idc;
	int nal_type;
	int first_mb;           // Unused.
	int slice_type;         // Should match the NAL type (1, 5).
	int pps_id;             // Pic parameter set id: which parameter set to use.
	int frame_num;
	int field_pic_flag;
	int bottom_pic_flag;
	int idr_pic_flag;       // Actually 1 for nal_type 5, 0 for nal_type 0.
	int idr_pic_id;         // Read only for nal_type 5.
	int poc_type;           // If zero, check the poc lsb.
	int poc_lsb;            // Pic order count - least significant bit.

	NalInfo()
		: length(0),
		  ref_idc(0),
		  nal_type(0),
		  first_mb(0),
		  slice_type(0),
		  pps_id(0),
		  frame_num(0),
		  field_pic_flag(0),
		  bottom_pic_flag(0),
		  idr_pic_flag(0),
		  idr_pic_id(0),
		  poc_type(0),
		  poc_lsb(0)
	{ }

	bool getNalInfo(const H264sps &sps, uint32_t maxlength, const uint8_t *buffer);
	void clear();
	void print(int indentation = 0);

private:
	static int golomb  (       uint8_t *&buffer, int &offset);
	static int readBits(int n, uint8_t *&buffer, int &offset);
};


void NalInfo::clear() {
	length          = 0;
	ref_idc         = 0;
	nal_type        = 0;
	first_mb        = 0;
	slice_type      = 0;
	pps_id          = 0;
	frame_num       = 0;
	field_pic_flag  = 0;
	bottom_pic_flag = 0;
	idr_pic_flag    = 0;
	idr_pic_id      = 0;
	poc_type        = 0;
	poc_lsb         = 0;
}

void NalInfo::print(int indentation) {
	const string indent((indentation >= 0)? indentation : 0, ' ');

	cout << indent << "Length         : " << length          << ((length < 8+4 || length > MaxAVC1Length+4) ? " (incorrect)":"") << '\n';
	cout << indent << "Ref idc        : " << ref_idc         << ((unsigned(ref_idc) > 3) ? " (incorrect)":"") << '\n';
	cout << indent << "Nal type       : " << nal_type        << ((unsigned(nal_type) > 0x1f) ? " (incorrect)":"") << '\n';
	cout << indent << "First mb       : " << first_mb        << '\n';
	cout << indent << "Slice type     : " << slice_type      << ((unsigned(slice_type) > 9) ? " (incorrect)":"") << '\n';
	cout << indent << "Pic parm set id: " << pps_id          << '\n';
	cout << indent << "Frame number   : " << frame_num       << '\n';
	cout << indent << "Field  pic flag: " << field_pic_flag  << '\n';
	if(field_pic_flag)
		cout << indent << "Bottom pic flag: " << bottom_pic_flag << '\n';
	cout << indent << "Idr pic id     : " << idr_pic_id      << '\n';
	if(poc_type)
		cout << indent << "Poc type       : " << poc_type    << '\n';
	else
		cout << indent << "Poc lsb        : " << poc_lsb     << '\n';
	cout.flush();
}


int NalInfo::golomb(uint8_t *&buffer, int &offset) {
	assert(buffer != NULL && offset >= 0 && offset < 8);
	// Count the leading zeroes.
	int count = 0;
	while((*buffer & (0x01 << (7 - offset))) == 0) {
		count++;
		offset++;
		if(offset == 8) {
			buffer++;
			offset = 0;
		}
		if(count > 20) {
			cerr << "Failed reading golomb: too large!\n";
			return -1;
		}
	}
	// Skip the single 1 delimiter.
	offset++;
	if(offset == 8) {
		buffer++;
		offset = 0;
	}
	uint32_t res = 1;
	// Read count bits.
	while(count-- > 0) {
		res <<= 1;
		res |= (*buffer & (0x01 << (7 - offset))) >> (7 - offset);
		//res |= (*buffer >> (7 - offset)) & 0x01;
		offset++;
		if(offset == 8) {
			buffer++;
			offset = 0;
		}
	}
	return res - 1;
}

int NalInfo::readBits(int n, uint8_t *&buffer, int &offset) {
	assert(buffer != NULL && offset >= 0);
	int res = 0;
	// Can't read in a single reading.
	while(n + offset > 8) {
		int d = 8 - offset;
		res <<= d;
		res |= *buffer & ((1 << d) - 1);
		offset = 0;
		buffer++;
		n -= d;
	}
	// Read the remaining bits.
	int d = (8 - offset - n);
	res <<= n;
	res |= (*buffer >> d) & ((1 << n) - 1);
	return res;
}

// Return false means this probably is not a NAL.
bool NalInfo::getNalInfo(const H264sps &sps, uint32_t maxlength, const uint8_t *buffer) {
	// Re-initialize.
	clear();

	if(buffer[0] != 0) {
		cerr << "First byte expected 0.\n";
		return false;
	}

	// This is supposed to be the length of the NAL unit.
	uint32_t len = readBE<uint32_t>(buffer);
	if(len > MaxAVC1Length) {
		cerr << "Max length exceeded (" << len << " > " << MaxAVC1Length << ".\n";
		return false;
	}
	if(len + 4 > maxlength) {
		cerr << "Buffer size exceeded (" << (len + 4) << " > " << maxlength << ").\n";
		return false;
	}
	length = len + 4;
	cout << "Length         : " << length << '\n';

	buffer += 4;
	if(*buffer & (1 << 7)) {
		cerr << "Forbidden first bit 1.\n";
		return false;
	}
	ref_idc = *buffer >> 5;
	cout << "Ref idc        : " << ref_idc << '\n';

	nal_type = *buffer & 0x1f;
	cout << "Nal type       : " << nal_type << '\n';
	if(nal_type != 1 && nal_type != 5)
		return true;

	// Check if size is reasonable.
	if(len < 8) {
		cerr << "Length too short! (" << len << " < 8).\n";
		return false;
	}

	// Skip NAL header.
	buffer++;

	// Remove the emulation prevention 0x03 byte.
	// Could be done in place to speed up things.
	vector<uint8_t> data;
	data.reserve(len);
	for(unsigned int i = 0; i < len; i++) {
		data.push_back(buffer[i]);
		if(i+2 < len && buffer[i] == 0 && buffer[i+1] == 0 && buffer[i+2] == 3) {
			data.push_back(buffer[i+1]);
			assert(buffer[i+2] == 0x03);
			i += 2; // Skipping 3 byte!
		}
	}

	uint8_t *start  = data.data();
	int      offset = 0;
	first_mb   = golomb(start, offset);
	// TODO: Is there a max number, so we could validate?
	cout << "First mb       : " << first_mb << '\n';

	slice_type = golomb(start, offset);
	if(slice_type > 9) {
		cerr << "Invalid slice type (" << slice_type << "), probably this is not an avc1 sample.\n";
		return false;
	}
	cout << "Slice type     : " << slice_type << '\n';

	pps_id     = golomb(start, offset);
	cout << "Pic parm set id: " << pps_id << '\n';
	// pps id: should be taked from master context (h264_slice.c:1257).

	// Assume separate colour plane flag is 0,
	//  otherwise we would have to read colour_plane_id which is 2 bits.

	// Assuming same sps for all frames.
	//SPS *sps = reinterpret_cast<SPS *>(h->ps.sps_list[0]->data);  // may_alias.
	frame_num = readBits(sps.log2_max_frame_num, start, offset);
	cout << "Frame number   : " << frame_num << '\n';

	// Read 2 flags.
	field_pic_flag  = 0;
	bottom_pic_flag = 0;
	if(sps.frame_mbs_only_flag) {
		field_pic_flag = readBits(1, start, offset);
		cout << "Field  pic flag: " << field_pic_flag << '\n';
		if(field_pic_flag) {
			bottom_pic_flag = readBits(1, start, offset);
			cout << "Bottom pic flag: " << bottom_pic_flag << '\n';
		}
	}

	idr_pic_flag = (nal_type == 5) ? 1 : 0;
	if (idr_pic_flag) {
		idr_pic_id = golomb(start, offset);
		cout << "Idr pic id     : " << idr_pic_id << '\n';
	}

	// If the pic order count type == 0.
	poc_type = sps.poc_type;
	if(sps.poc_type == 0) {
		poc_lsb = readBits(sps.log2_max_poc_lsb, start, offset);
		cout << "Poc lsb        : " << poc_lsb << '\n';
	}

	// Ignoring the delta_poc for the moment.
	return true;
}



// Codec.
Codec::Codec() : context(NULL), codec(NULL), mask1(0), mask0(0) { }

void Codec::clear() {
	name.clear();
	// Do not remove the context, as it will be re-used!
	codec   = NULL;
	mask1   = 0;
	mask0   = 0;
}

bool Codec::parse(Atom *trak, vector<int> &offsets, Atom *mdat) {
	Atom *stsd = trak->atomByName("stsd");
	if(!stsd) {
		cerr << "Missing 'Sample Descriptions' atom (stsd).\n";
		return false;
	}
	int32_t entries = stsd->readInt(4);
	if(entries != 1)
		throw string("Multiplexed streams not supported");

	char codec_name[5];
	stsd->readChar(codec_name, 12, 4);
	name = codec_name;

	// This was a stupid attempt at trying to detect packet type based on bitmasks.
	mask1 = 0xffffffff;
	mask0 = 0xffffffff;
	// Build the mask:
	for(unsigned int i = 0; i < offsets.size(); i++) {
		int offset = offsets[i];
		if(offset < mdat->start || offset - mdat->start > mdat->length)
			throw string("Invalid offset in track!");

		int32_t s = mdat->readInt(offset - mdat->start - 8);
		mask1 &=  s;
		mask0 &= ~s;

		assert((s & mask1) == mask1);
		assert((~s & mask0) == mask0);
	}
	return true;
}


bool Codec::matchSample(const unsigned char *start, int maxlength) {
	int32_t s = readBE<int32_t>(start);

	if(name == "avc1") {
		// This works only for a very specific kind of video.
		//#define SPECIAL_VIDEO
#ifdef SPECIAL_VIDEO
		int32_t s2 = readBE<int32_t>(start + 4);
		if(s != 0x00000002 || (s2 != 0x09300000 && s2 != 0x09100000))
			return false;
		return true;
#endif

		// TODO: Use the first byte of the NAL: forbidden bit and type!
		int nal_type = (start[4] & 0x1f);
		// The other values are really uncommon on cameras...
		if(nal_type > 21) {
		//if(nal_type != 1 && !(nal_type >= 5 && nal_type <= 12)) {
#ifdef VERBOSE
			cout << "avc1: No match because of NAL type: " << nal_type << '\n';
#endif
			return false;
		}
		// If NAL is equal 7, the other fragments (starting with NAL type 7)
		//  should be part of the same packet.
		// (We cannot recover time information, remember.)
		if(start[0] == 0) {
#ifdef VERBOSE
			cout << "avc1: Match with 0 header.\n";
#endif
			return true;
		}
#ifdef VERBOSE
		cout << "avc1: Failed for no particular reason.\n";
#endif
		return false;

	} else if(name == "mp4a") {
		if(s > 1000000) {
#ifdef VERBOSE
			cout << "mp4a: Success because of large s value.\n";
#endif
			return true;
		}
		// XXX Horrible Hack: These values might need to be changed depending on the file. XXX
		if((start[4] == 0xee && start[5] == 0x1b) ||
		   (start[4] == 0x3e && start[5] == 0x64) )
		{
			cout << "mp4a: Success because of horrible hack.\n";
			return true;
		}

		if(start[0] == 0) {
#ifdef VERBOSE
			cout << "mp4a: Failure because of NULL header.\n";
#endif
			return false;
		}
#ifdef VERBOSE
		cout << "mp4a: Success for no particular reason....\n";
#endif
		return true;

#if 0 // THIS is true for mp3...
		// From: MP3'Tech Programmer's corner <http://www.mp3-tech.org/>.
		// MPEG Audio Layer I/II/III frame header (MSB->LSB):
		// BitPos   Length Use
		//  31-21  11 bits Frame sync [all bits are 1],
		//  20-19   2 bits MPEG Audio version Id [11=v1, 10=v2, 01=reserved, 00=v2.5+],
		//  18-17   2 bits Layer [11=I, 10=II, 01=III, 00=reserved],
		//     16   1 bit  Protection [1=unprotected, 0=16-bit CRC after this header],
		//  15-12   4 bits Bitrate index (variable for VBR) [0000=free, .., 1111=bad],
		//  11-10   2 bits Sampling rate frequency index [.., 11=reserved],
		//      9   1 bit  Padding (might be variable) [0=unpadded, 1=extra 32bit (L1) or 8bit (L2/L3)],
		//      8   1 bit  Private (???) [=0 ???],
		//   7- 6   2 bits Channel mode (constant) [00=Stereo, 01=Joint Stereo, 10=Dual Mono, 11=Single Mono],
		//   5- 4   2 bits Mode extension for Joint Stereo (variable),
		//      3   1 bit  Copyright [0=Not-Copyrighted, 1=Copyrighted],
		//      2   1 bit  Original [0=Copy, 1=Original Media],
		//   1- 0   2 bits Emphasis (variable) [00=None, 01=50/15 ms, 10=reserved, 11=CCIT J.17].
		// In practice we have:
		//  mask = 11111111111 11 11 1 0000 11 0 0 11 11 1 1 11
		//       = 1111 1111 1111 1111 0000 1100 1111 1111
		//       = 0xFFFF0CFF
		reverse(s);
		if(s & 0xFFE00000 != 0xFFE00000) // Check frame sync.
			return false;
		return true;
#endif

	} else if(name == "mp4v") {
		// As far as I know, keyframes are 1b3 and frames are 1b6 (ISO/IEC 14496-2, 6.3.4 6.3.5).
		if(s == 0x1b3 || s == 0x1b6)
			return true;
		return false;

	} else if(name == "alac") {
		int32_t t = readBE<int32_t>(start + 4);
		t &= 0xffff0000;

		if(s == 0      && t == 0x00130000) return true;
		if(s == 0x1000 && t == 0x001a0000) return true;
		return false;

	} else if(name == "samr") {
		return start[0] == 0x3c;

	} else if(name == "twos") {
		// Weird audio codec: each packet is 2 signed 16b integers.
		cerr << "The Twos audio codec is EVIL, there is no hope to guess it.\n";
		throw "Encountered an EVIL audio codec";
		return true;

	} else if(name == "apcn") {
		return memcmp(start, "icpf", 4) == 0;

	} else if(name == "lpcm") {
		// This is not trivial to detect, because it is just
		// the audio waveform encoded as signed 16-bit integers.
		// For now, just test that it is not "apcn" video.
		return memcmp(start, "icpf", 4) != 0;

	} else if(name == "in24") {
		// It's a codec id, in a case I found a pcm_s24le (little endian 24 bit).
		// No way to know it's length.
		return true;

	} else if(name == "sowt") {
		cerr << "Sowt is just raw data, no way to guess length (unless reliably detecting the other codec start).\n";
		return false;
	}

	return false;
}


int Codec::getLength(unsigned char *start, int maxlength, int &duration) {
	if(name == "mp4a") {
		if(!context)
			return -1;
		int consumed = -1;
		{
			AvLog useAvLog();
			AVFrame *frame = av_frame_alloc();
			if(!frame)
				throw string("Could not create AVFrame");
			AVPacket avp;
			av_init_packet(&avp);
			avp.data = start;
			avp.size = maxlength;
			int got_frame = 0;
			consumed = avcodec_decode_audio4(context, frame, &got_frame, &avp);
			if(consumed >= 0) {
				if(frame->nb_samples > 0)
					duration = frame->nb_samples;
				// Flush decoder to receive buffered packets.
				if(consumed <= 0 || duration <= 0) {
					clog << "Flush " << name << " decoder.\n";
					got_frame = 0;
					av_packet_unref(&avp);
					av_frame_unref(frame);
					int consumed2 = avcodec_decode_audio4(context, frame, &got_frame, &avp);
					if(consumed2 >= 0) {
						if(consumed <= 0)
							consumed = consumed2;
						if(duration <= 0 && frame->nb_samples > 0)
							duration = frame->nb_samples;
					}
				}
			}
			av_packet_unref(&avp);
			av_frame_free(&frame);
		}
		cout << "Duration: " << duration << '\n';
		return consumed;

	} else if(name == "mp4v") {
		if(!context)
			return -1;
		int consumed = -1;
		{
			AvLog useAvLog();
			AVFrame *frame = av_frame_alloc();
			if(!frame)
				throw string("Could not create AVFrame");
			AVPacket avp;
			av_init_packet(&avp);
			avp.data = start;
			avp.size = maxlength;
			int got_frame = 0;
			consumed = avcodec_decode_video2(context, frame, &got_frame, &avp);
			if(consumed == 0) {
				// Flush decoder to receive buffered packets.
				clog << "Flush " << name << " decoder.\n";
				got_frame = 0;
				av_packet_unref(&avp);
				av_frame_unref(frame);
				int consumed2 = avcodec_decode_video2(context, frame, &got_frame, &avp);
				if(consumed2 >= 0)
					consumed = consumed2;
			}
			av_packet_unref(&avp);
			av_frame_free(&frame);
		}
		return consumed;

	} else if(name == "avc1") {
		if(!context)
			return -1;

		// XXX: Horrible Hack: Referencing unstable, internal data structures. XXX
		H264Context *h    = static_cast<H264Context*>(context->priv_data); //context->codec->
		const SPS   *hsps = NULL;
		if(h) {
			// Use currently active SPS.
			//hsps = h->ps.sps;
			if(!hsps && h->ps.sps_list[0]) {
				// Use first SPS.
				hsps = reinterpret_cast<const SPS*>(h->ps.sps_list[0]->data); // may_alias.
			}
		}
		if(!hsps) {
			cerr << "Could not retrieve SPS.\n";
			//throw string("Could not retrieve SPS");
			return -1;
		}
		H264sps sps(*hsps);

#if 0
		int consumed = -1;
		{
			AvLog useAvLog();
			AVFrame *frame = av_frame_alloc();
			if(!frame)
				throw string("Could not create AVFrame");
			AVPacket avp;
			av_init_packet(&avp);
			avp.data = start;
			avp.size = maxlength;
			int got_frame = 0;
			consumed = avcodec_decode_video2(context, frame, &got_frame, &avp);
			if(consumed == 0) {
				// Flush decoder to receive buffered packets.
				clog << "Flush " << name << " decoder.\n";
				got_frame = 0;
				av_packet_unref(&avp);
				av_frame_unref(frame);
				int consumed2 = avcodec_decode_video2(context, frame, &got_frame, &avp);
				if(consumed2 >= 0)
					consumed = consumed2;
			}
			av_packet_unref(&avp);
			av_frame_free(&frame);
		}
		//clog << "Consumed: " << consumed << '\n';
		return consumed;
#endif

		// NAL unit types
		//  see: libavcodec/h264.h
		//  see: ITU-T T-REC-H.264-201704, Table 7-1
		// enum {
		//     NAL_SLICE             =  1,  // Non keyframe.
		//     NAL_DPA               =  2,
		//     NAL_DPB               =  3,
		//     NAL_DPC               =  4,
		//     NAL_IDR_SLICE         =  5,  // Keyframe.
		//     NAL_SEI               =  6,
		//     NAL_SPS               =  7,
		//     NAL_PPS               =  8,
		//     NAL_AUD               =  9,
		//     NAL_END_SEQUENCE      = 10,
		//     NAL_END_STREAM        = 11,
		//     NAL_FILLER_DATA       = 12,
		//     NAL_SPS_EXT           = 13,
		//     NAL_PREFIX            = 14,
		//     NAL_SUB_SPS           = 15,
		//     NAL_DPS               = 16,
		//     NAL_AUXILIARY_SLICE   = 19,
		//     NAL_EXTEN_SLICE       = 20,
		//     NAL_DEPTH_EXTEN_SLICE = 21,
		//
		//     NAL_FF_IGNORE         = 0xff0f001,
		// };
		//
		// First 4 bytes are the length, then the NAL starts.
		// ref_idc != 0 per unit_type = 5
		// ref_idc == 0 per unit_type = 6, 9, 10, 11, 12

		// See 7.4.1.2.4 Detection of the first VCL NAL unit of a primary coded picture
		//  for rules on how to group NALs into a picture.

		uint32_t             length = 0;
		const unsigned char *pos    = start;

		NalInfo previous;
		bool    seen_slice = false;

		while(true) {
			cout << '\n';
			NalInfo info;
			bool ok = info.getNalInfo(sps, maxlength, pos);
			if(!ok)
				return length;

			switch(info.nal_type) {
			case 1:
			case 5:
				if(!seen_slice) {
					previous   = info;
					seen_slice = true;
				} else {
					// Check for changes.
					if(previous.frame_num != info.frame_num) {
						cout << "Different frame number.\n";
						return length;
					}
					if(previous.pps_id != info.pps_id) {
						cout << "Different pic parameter set id.\n";
						return length;
					}
					// All these conditions are listed in the docs, but
					//   it looks like it creates invalid packets if respected.
					// Puzzling.
					//#define STRICT_NAL_INFO_CHECKING  1
#ifdef STRICT_NAL_INFO_CHECKING
					if(previous.field_pic_flag != info.field_pic_flag) {
						cout << "Different field  pic flag.\n";
						return length;
					}
					if(previous.field_pic_flag && info.field_pic_flag
					   && previous.bottom_pic_flag != info.bottom_pic_flag)
					{
						cout << "Different bottom pic flag.\n";
						return length;
					}
#endif
					if(previous.ref_idc != info.ref_idc) {
						cout << "Different ref idc.\n";
						return length;
					}
#ifdef STRICT_NAL_INFO_CHECKING
					if(previous.poc_type == 0 && info.poc_type == 0
					   && previous.poc_lsb != info.poc_lsb)
					{
						cout << "Different pic order count lsb (poc lsb).\n";
						return length;
					}
#endif
					if(previous.idr_pic_flag != info.idr_pic_flag) {
						cout << "Different NAL type (5, 1).\n";
					}
#ifdef STRICT_NAL_INFO_CHECKING
					if(previous.idr_pic_flag == 1 && info.idr_pic_flag == 1
					   && previous.idr_pic_id != info.idr_pic_id)
					{
						cout << "Different idr pic id for keyframe.\n";
						return length;
					}
#endif
				}
				break;
			default:
				if(seen_slice) {
					cerr << "New access unit since seen picture.\n";
					return length;
				}
				break;
			}
			pos       += info.length;
			length    += info.length;
			maxlength -= info.length;
			cout << "Partial length : " << length << '\n';
		}
		return length;

	} else if(name == "samr") {
		// Lenght is a multiple of 32, we split packets.
		return 32;

	} else if(name == "twos") {
		// Lenght is a multiple of 32, we split packets.
		return 4;

	} else if(name == "apcn") {
		return readBE<int32_t>(start);

	} else if(name == "lpcm") {
		// Use hard-coded values for now....
		const int num_samples      = 4096; // Empirical
		const int num_channels     =    2; // Stereo
		const int bytes_per_sample =    2; // 16-bit
		return num_samples * num_channels * bytes_per_sample;

	} else if(name == "in24") {
		return -1;

	} else
		return -1;
}

bool Codec::isKeyframe(const unsigned char *start, int maxlength) {
	if(name == "avc1") {
		// First byte of the NAL, the last 5 bits determine type
		//   (usually 5 for keyframe, 1 for intra frame).
		return (start[4] & 0x1F) == 5;
	} else
		return false;
}



// Track.
Track::Track() : trak(NULL), timescale(0), duration(0) { }

void Track::cleanUp() {
	trak      = NULL;
	timescale = 0;
	duration  = 0;
	offsets.clear();
	sizes.clear();
	keyframes.clear();
	times.clear();
	codec.clear();
}

bool Track::parse(Atom *t, Atom *mdat) {
	cleanUp();

	if(!t) {
		cerr << "Missing 'Container for an individual Track or stream' atom (trak).\n";
		return false;
	}
	trak = t;
	Atom *mdhd = t->atomByName("mdhd");
	if(!mdhd)
		throw string("Missing 'Media Header' atom (mdhd): Unknown duration and timescale");

	timescale = mdhd->readInt(12);
	duration  = mdhd->readInt(16);

	times     = getSampleTimes(t);
	keyframes = getKeyframes  (t);
	sizes     = getSampleSizes(t);

	vector<int> chunk_offsets   = getChunkOffsets(t);
	vector<int> sample_to_chunk = getSampleToChunk(t, chunk_offsets.size());

	if(times.size() != sizes.size()) {
		clog << "Mismatch between time offsets and size offsets.\n";
		clog << "Time offsets: " << times.size() << " Size offsets: " << sizes.size() << '\n';
	}
	//assert(times.size() == sizes.size());
	if(times.size() != sample_to_chunk.size()) {
		clog << "Mismatch between time offsets and sample_to_chunk offsets.\n";
		clog << "Time offsets: " << times.size() << " Chunk offsets: " << sample_to_chunk.size() << '\n';
	}
	// Compute actual offsets.
	int old_chunk = -1;
	int offset = -1;
	for(unsigned int i = 0; i < sizes.size(); i++) {
		int chunk = sample_to_chunk[i];
		int size = sizes[i];
		if(chunk != old_chunk) {
			offset = chunk_offsets[chunk];
			old_chunk= chunk;
		}
		offsets.push_back(offset);
		offset += size;
	}

	// Move this stuff into track!
	Atom *hdlr = trak->atomByName("hdlr");
	if(!hdlr) {
		cerr << "Missing 'Handler' atom (hdlr).\n";
		return false;
	}
	char type[5];
	hdlr->readChar(type, 8, 4);

	if(type != string("soun") && type != string("vide")) {
		clog << "Not an Audio nor Video track.\n";
		return true;
	}
	// If audio, use next?
	//bool audio = (type == string("soun"));

	// Move this to Codec.
	codec.parse(trak, offsets, mdat);
	if(!codec.context)
		throw string("No codec context.");
	{
		AvLog useAvLog();
		codec.codec = avcodec_find_decoder(codec.context->codec_id);
		if(!codec.codec)
			throw string("No codec found!");
		if(avcodec_open2(codec.context, codec.codec, NULL) < 0) {
			throw string("Could not open codec: ")
				+ ((codec.context->codec && codec.context->codec->name)? codec.context->codec->name : "???");
		}
	}

#if 0
	if(!mdat)
		throw string("Missing 'Media Data container' atom (mdat)");

	// Print sizes and offsets.
	clog << "Track codec: " << codec.name << '\n';
	clog << "Sizes      : " << sizes.size() << '\n';
	for(unsigned int i = 0; i < 10 && i < sizes.size(); i++) {
		int64_t offset = offsets[i] - (mdat->start + 8);
		int64_t begin  = mdat->readInt(offset);
		int64_t next   = mdat->readInt(offset + 4);
		int64_t end    = mdat->readInt(offset + sizes[i] - 4);
		// Use <iomanip> for layout.
		clog << setw(8) << i
			<< " Size: " << setw(6) << sizes[i]
			<< " offset " << setw(10) << offsets[i]
			<< "  begin: " << hex << setw(5) << begin << ' ' << setw(8) << next
			<< " end: " << setw(8) << end << dec << '\n';
	}
	if(sizes.size() > 10)
		clog << "...\n";
	clog << endl;
#endif
	return true;
}

void Track::writeToAtoms() {
	if(!trak)
		return;

	if(keyframes.empty())
		trak->prune("stss");

	saveSampleTimes();
	saveKeyframes();
	saveSampleSizes();
	saveSampleToChunk();
	saveChunkOffsets();

	Atom *mdhd = trak->atomByName("mdhd");
	if(!mdhd)
		cerr << "Missing 'Media Header' atom (mdhd).\n";
	else
		mdhd->writeInt(duration, 16);

	// Avc1 codec writes something inside stsd.
	// In particular the picture parameter set (PPS) in avcC (after the sequence parameter set).
	// For avcC see: <http://jaadec.sourceforge.net/specs/ISO_14496-15_AVCFF.pdf>.
	// For PPS  see: <https://www.iitk.ac.in/mwn/vaibhav/Vaibhav%20Sharma_files/h.264_standard_document.pdf>.
	// For PPS  see: <http://last.hit.bme.hu/download/firtha/video/h264/Iain%20E.%20Richardson%20-%20H264%20(2nd%20edition).pdf>.
	// I have found out in shane,banana,bruno and nawfel that pic_init_qp_minus26 is different
	//  even for consecutive videos of the same camera.
	// The only thing to do then is to test possible values,
	//  to do so remove 28 (the NAL header) follow the golomb stuff.
	// This test could be done automatically when decoding fails..
	//#define SHANE 6
#ifdef SHANE
	int pps[15] = {
		0x28ee3880,
		0x28ee1620,
		0x28ee1e20,
		0x28ee0988,
		0x28ee0b88,
		0x28ee0d88,
		0x28ee0f88,
		0x28ee0462,
		0x28ee04e2,
		0x28ee0562,
		0x28ee05e2,
		0x28ee0662,
		0x28ee06e2,
		0x28ee0762,
		0x28ee07e2
	};
	if(codec.name == "avc1") {
		Atom *stsd = trak->atomByName("stsd");
		if(stsd)
			stsd->writeInt(pps[SHANE], 122); //a bit complicated to find.... find avcC... follow first link.
	}
#endif

}

void Track::clear() {
	offsets.clear();
	sizes.clear();
	keyframes.clear();
	//times.clear();
}

void Track::fixTimes() {
	if(codec.name == "samr") {
		times.clear();
		times.resize(offsets.size(), 160);
		return;
	}
	while(times.size() < offsets.size())
		times.insert(times.end(), times.begin(), times.end());
	times.resize(offsets.size());

	duration = 0;
	for(unsigned int i = 0; i < times.size(); i++)
		duration += times[i];
}


vector<int> Track::getSampleTimes(Atom *t) {
	assert(t != NULL);
	vector<int> sample_times;
	// Chunk offsets.
	Atom *stts = t->atomByName("stts");
	if(!stts)
		throw string("Missing 'Sync Sample Table' atom (stts)");

	int32_t entries = stts->readInt(4);
	for(int i = 0; i < entries; i++) {
		int32_t nsamples = stts->readInt( 8 + 8*i);
		int32_t time     = stts->readInt(12 + 8*i);
		for(int i = 0; i < nsamples; i++)
			sample_times.push_back(time);
	}
	return sample_times;
}

vector<int> Track::getKeyframes(Atom *t) {
	assert(t != NULL);
	vector<int> sample_key;
	// Chunk offsets.
	Atom *stss = t->atomByName("stss");
	if(!stss)
		return sample_key;

	int32_t entries = stss->readInt(4);
	for(int i = 0; i < entries; i++)
		sample_key.push_back(stss->readInt(8 + 4*i) - 1);
	return sample_key;
}

vector<int> Track::getSampleSizes(Atom *t) {
	assert(t != NULL);
	vector<int> sample_sizes;
	// Chunk offsets.
	Atom *stsz = t->atomByName("stsz");
	if(!stsz)
		throw string("Missing 'Sample Sizes' atom (stsz)");

	int32_t entries      = stsz->readInt(8);
	int32_t default_size = stsz->readInt(4);
	if(default_size == 0) {
		for(int i = 0; i < entries; i++)
			sample_sizes.push_back(stsz->readInt(12 + 4*i));
	} else {
		sample_sizes.resize(entries, default_size);
	}
	return sample_sizes;
}

vector<int> Track::getChunkOffsets(Atom *t) {
	assert(t != NULL);
	vector<int> chunk_offsets;
	// Chunk offsets.
	Atom *stco = t->atomByName("stco");
	if(stco) {
		int32_t nchunks = stco->readInt(4);
		for(int i = 0; i < nchunks; i++)
			chunk_offsets.push_back(stco->readInt(8 + i*4));

	} else {
		Atom *co64 = t->atomByName("co64");
		if(!co64)
			throw string("Missing both 'Chunk Offset' atoms (stco & co64)");

		int32_t nchunks = co64->readInt(4);
		for(int i = 0; i < nchunks; i++) {
			int32_t hi32 = co64->readInt( 8 + i*8); //high order 32-bits
			int32_t lo32 = co64->readInt(12 + i*8); //low  order 32-bits
			if(hi32 != 0) {
				cerr << "Overflow: 64-bit Chunk Offset value too large ("
					<< ((int64_t(hi32) << 32) | uint32_t(lo32)) << ").\n";
			}
			chunk_offsets.push_back(lo32);
		}
	}
	return chunk_offsets;
}

vector<int> Track::getSampleToChunk(Atom *t, int nchunks){
	assert(t != NULL);
	vector<int> sample_to_chunk;

	Atom *stsc = t->atomByName("stsc");
	if(!stsc)
		throw string("Missing 'Sample to Chunk' atom (stsc)");

	vector<int> first_chunks;
	int32_t entries = stsc->readInt(4);
	for(int i = 0; i < entries; i++)
		first_chunks.push_back(stsc->readInt(8 + 12*i));
	first_chunks.push_back(nchunks+1);

	for(int i = 0; i < entries; i++) {
		int first_chunk = first_chunks[i];
		int last_chunk  = first_chunks[i + 1];
		int32_t nsamples = stsc->readInt(12 + 12*i);

		for(int k = first_chunk; k < last_chunk; k++) {
			for(int j = 0; j < nsamples; j++)
				sample_to_chunk.push_back(k - 1);
		}
	}

	return sample_to_chunk;
}


void Track::saveSampleTimes() {
	if(!trak)
		return;
	Atom *stts = trak->atomByName("stts");
	assert(stts);
	if(!stts)
		return;
	stts->content.resize(4 +                //version
						 4 +                //entries
						 8*times.size());   //time table
	stts->writeInt(times.size(), 4);
	for(unsigned int i = 0; i < times.size(); i++) {
		stts->writeInt(1, 8 + 8*i);
		stts->writeInt(times[i], 12 + 8*i);
	}
}

void Track::saveKeyframes() {
	if(!trak)
		return;
	Atom *stss = trak->atomByName("stss");
	if(!stss)
		return;
	assert(keyframes.size() > 0);
	if(keyframes.empty())
		return;

	stss->content.resize(4 +                  //version
						 4 +                  //entries
						 4*keyframes.size()); //time table
	stss->writeInt(keyframes.size(), 4);
	for(unsigned int i = 0; i < keyframes.size(); i++)
		stss->writeInt(keyframes[i] + 1, 8 + 4*i);
}

void Track::saveSampleSizes() {
	if(!trak)
		return;
	Atom *stsz = trak->atomByName("stsz");
	assert(stsz);
	if(!stsz)
		return;
	stsz->content.resize(4 +                //version
						 4 +                //default size
						 4 +                //entries
						 4*sizes.size());   //size table
	stsz->writeInt(0, 4);
	stsz->writeInt(sizes.size(), 8);
	for(unsigned int i = 0; i < sizes.size(); i++)
		stsz->writeInt(sizes[i], 12 + 4*i);
}

void Track::saveSampleToChunk() {
	if(!trak)
		return;
	Atom *stsc = trak->atomByName("stsc");
	assert(stsc);
	if(!stsc)
		return;
	stsc->content.resize(4 +                //version
						 4 +                //number of entries
						 12);               //one sample per chunk.
	stsc->writeInt(1,  4);
	stsc->writeInt(1,  8);                  //first chunk (1 based)
	stsc->writeInt(1, 12);                  //one sample per chunk
	stsc->writeInt(1, 16);                  //id 1 (WHAT IS THIS!)
}

void Track::saveChunkOffsets() {
	if(!trak)
		return;
	Atom *co64 = trak->atomByName("co64");
	if(co64) {
		trak->prune("co64");
		Atom *stbl = trak->atomByName("stbl");
		if(stbl) {
			Atom *new_stco = new Atom;
			memcpy(new_stco->name, "stco", min(sizeof("stco"), sizeof(new_stco->name)-1));
			stbl->children.push_back(new_stco);
		}
	}
	Atom *stco = trak->atomByName("stco");
	assert(stco);
	if(!stco)
		return;
	stco->content.resize(4 +                //version
						 4 +                //number of entries
						 4*offsets.size());
	stco->writeInt(offsets.size(), 4);
	for(unsigned int i = 0; i < offsets.size(); i++)
		stco->writeInt(offsets[i], 8 + 4*i);
}

// vim:set ts=4 sw=4 sts=4 noet:<|MERGE_RESOLUTION|>--- conflicted
+++ resolved
@@ -20,23 +20,11 @@
 //==================================================================//
 
 #include <vector>
-<<<<<<< HEAD
-#include <string.h>
-#include <assert.h>
-#ifdef OSX
-#include "osx_endian.h"
-#else
-#include <endian.h>
-#endif
-
-#define __STDC_LIMIT_MACROS 1
-#define __STDC_CONSTANT_MACROS 1
-=======
+
 #include <iostream>
 //#include <iomanip>
 #include <cstring>
 #include <cassert>
->>>>>>> 159bde3f
 
 #ifndef __STDC_LIMIT_MACROS
 # define __STDC_LIMIT_MACROS    1
